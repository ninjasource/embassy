/// Peripheral Access Crate
#[allow(unused_imports)]
#[rustfmt::skip]
pub mod pac {
    // The nRF5340 has a secure and non-secure (NS) mode.
    // To avoid cfg spam, we remove _ns or _s suffixes here.

    pub use nrf5340_app_pac::NVIC_PRIO_BITS;

    #[cfg(feature="rt")]
    #[doc(no_inline)]
    pub use nrf5340_app_pac::interrupt;

    #[doc(no_inline)]
    pub use nrf5340_app_pac::{
        Interrupt,
        Peripherals,

        cache_s as cache,
        cachedata_s as cachedata,
        cacheinfo_s as cacheinfo,
        clock_ns as clock,
        comp_ns as comp,
        cryptocell_s as cryptocell,
        cti_s as cti,
        ctrlap_ns as ctrlap,
        dcnf_ns as dcnf,
        dppic_ns as dppic,
        egu0_ns as egu0,
        ficr_s as ficr,
        fpu_ns as fpu,
        gpiote0_s as gpiote,
        i2s0_ns as i2s,
        ipc_ns as ipc,
        kmu_ns as kmu,
        lpcomp_ns as lpcomp,
        mutex_ns as mutex,
        nfct_ns as nfct,
        nvmc_ns as nvmc,
        oscillators_ns as oscillators,
        p0_ns as p0,
        pdm0_ns as pdm,
        power_ns as power,
        pwm0_ns as pwm0,
        qdec0_ns as qdec,
        qspi_ns as qspi,
        regulators_ns as regulators,
        reset_ns as reset,
        rtc0_ns as rtc0,
        saadc_ns as saadc,
        spim0_ns as spim0,
        spis0_ns as spis0,
        spu_s as spu,
        tad_s as tad,
        timer0_ns as timer0,
        twim0_ns as twim0,
        twis0_ns as twis0,
        uarte0_ns as uarte0,
        uicr_s as uicr,
        usbd_ns as usbd,
        usbregulator_ns as usbregulator,
        vmc_ns as vmc,
        wdt0_ns as wdt0,
    };
    
    /// Non-Secure mode (NS) peripherals
    pub mod ns {
        #[cfg(feature = "nrf5340-app-ns")]
        #[doc(no_inline)]
        pub use nrf5340_app_pac::{
            CLOCK_NS as CLOCK,
            COMP_NS as COMP,
            CTRLAP_NS as CTRLAP,
            DCNF_NS as DCNF,
            DPPIC_NS as DPPIC,
            EGU0_NS as EGU0,
            EGU1_NS as EGU1,
            EGU2_NS as EGU2,
            EGU3_NS as EGU3,
            EGU4_NS as EGU4,
            EGU5_NS as EGU5,
            FPU_NS as FPU,
            GPIOTE1_NS as GPIOTE1,
            I2S0_NS as I2S0,
            IPC_NS as IPC,
            KMU_NS as KMU,
            LPCOMP_NS as LPCOMP,
            MUTEX_NS as MUTEX,
            NFCT_NS as NFCT,
            NVMC_NS as NVMC,
            OSCILLATORS_NS as OSCILLATORS,
            P0_NS as P0,
            P1_NS as P1,
            PDM0_NS as PDM0,
            POWER_NS as POWER,
            PWM0_NS as PWM0,
            PWM1_NS as PWM1,
            PWM2_NS as PWM2,
            PWM3_NS as PWM3,
            QDEC0_NS as QDEC0,
            QDEC1_NS as QDEC1,
            QSPI_NS as QSPI,
            REGULATORS_NS as REGULATORS,
            RESET_NS as RESET,
            RTC0_NS as RTC0,
            RTC1_NS as RTC1,
            SAADC_NS as SAADC,
            SPIM0_NS as SPIM0,
            SPIM1_NS as SPIM1,
            SPIM2_NS as SPIM2,
            SPIM3_NS as SPIM3,
            SPIM4_NS as SPIM4,
            SPIS0_NS as SPIS0,
            SPIS1_NS as SPIS1,
            SPIS2_NS as SPIS2,
            SPIS3_NS as SPIS3,
            TIMER0_NS as TIMER0,
            TIMER1_NS as TIMER1,
            TIMER2_NS as TIMER2,
            TWIM0_NS as TWIM0,
            TWIM1_NS as TWIM1,
            TWIM2_NS as TWIM2,
            TWIM3_NS as TWIM3,
            TWIS0_NS as TWIS0,
            TWIS1_NS as TWIS1,
            TWIS2_NS as TWIS2,
            TWIS3_NS as TWIS3,
            UARTE0_NS as UARTE0,
            UARTE1_NS as UARTE1,
            UARTE2_NS as UARTE2,
            UARTE3_NS as UARTE3,
            USBD_NS as USBD,
            USBREGULATOR_NS as USBREGULATOR,
            VMC_NS as VMC,
            WDT0_NS as WDT0,
            WDT1_NS as WDT1,
        };
    }

    /// Secure mode (S) peripherals
    pub mod s {
        #[cfg(feature = "nrf5340-app-s")]
        #[doc(no_inline)]
        pub use nrf5340_app_pac::{
            CACHEDATA_S as CACHEDATA,
            CACHEINFO_S as CACHEINFO,
            CACHE_S as CACHE,
            CLOCK_S as CLOCK,
            COMP_S as COMP,
            CRYPTOCELL_S as CRYPTOCELL,
            CTI_S as CTI,
            CTRLAP_S as CTRLAP,
            DCNF_S as DCNF,
            DPPIC_S as DPPIC,
            EGU0_S as EGU0,
            EGU1_S as EGU1,
            EGU2_S as EGU2,
            EGU3_S as EGU3,
            EGU4_S as EGU4,
            EGU5_S as EGU5,
            FICR_S as FICR,
            FPU_S as FPU,
            GPIOTE0_S as GPIOTE0,
            I2S0_S as I2S0,
            IPC_S as IPC,
            KMU_S as KMU,
            LPCOMP_S as LPCOMP,
            MUTEX_S as MUTEX,
            NFCT_S as NFCT,
            NVMC_S as NVMC,
            OSCILLATORS_S as OSCILLATORS,
            P0_S as P0,
            P1_S as P1,
            PDM0_S as PDM0,
            POWER_S as POWER,
            PWM0_S as PWM0,
            PWM1_S as PWM1,
            PWM2_S as PWM2,
            PWM3_S as PWM3,
            QDEC0_S as QDEC0,
            QDEC1_S as QDEC1,
            QSPI_S as QSPI,
            REGULATORS_S as REGULATORS,
            RESET_S as RESET,
            RTC0_S as RTC0,
            RTC1_S as RTC1,
            SAADC_S as SAADC,
            SPIM0_S as SPIM0,
            SPIM1_S as SPIM1,
            SPIM2_S as SPIM2,
            SPIM3_S as SPIM3,
            SPIM4_S as SPIM4,
            SPIS0_S as SPIS0,
            SPIS1_S as SPIS1,
            SPIS2_S as SPIS2,
            SPIS3_S as SPIS3,
            SPU_S as SPU,
            TAD_S as TAD,
            TIMER0_S as TIMER0,
            TIMER1_S as TIMER1,
            TIMER2_S as TIMER2,
            TWIM0_S as TWIM0,
            TWIM1_S as TWIM1,
            TWIM2_S as TWIM2,
            TWIM3_S as TWIM3,
            TWIS0_S as TWIS0,
            TWIS1_S as TWIS1,
            TWIS2_S as TWIS2,
            TWIS3_S as TWIS3,
            UARTE0_S as UARTE0,
            UARTE1_S as UARTE1,
            UARTE2_S as UARTE2,
            UARTE3_S as UARTE3,
            UICR_S as UICR,
            USBD_S as USBD,
            USBREGULATOR_S as USBREGULATOR,
            VMC_S as VMC,
            WDT0_S as WDT0,
            WDT1_S as WDT1,
        };
    }

    #[cfg(feature = "_ns")]
    pub use ns::*;
    #[cfg(feature = "_s")]
    pub use s::*;
}

/// The maximum buffer size that the EasyDMA can send/recv in one operation.
pub const EASY_DMA_SIZE: usize = (1 << 16) - 1;
pub const FORCE_COPY_BUFFER_SIZE: usize = 1024;

pub const FLASH_SIZE: usize = 1024 * 1024;

embassy_hal_internal::peripherals! {
    // USB
    USBD,

    // RTC
    RTC0,
    RTC1,

    // WDT
    WDT,

    // NVMC
    NVMC,

    // UARTE, TWI & SPI
    SERIAL0,
    SERIAL1,
    SERIAL2,
    SERIAL3,

    // SAADC
    SAADC,

    // PWM
    PWM0,
    PWM1,
    PWM2,
    PWM3,

    // TIMER
    TIMER0,
    TIMER1,
    TIMER2,

    // QSPI
    QSPI,

    // PDM
    PDM0,

    // QDEC
    QDEC0,
    QDEC1,

    // GPIOTE
    GPIOTE_CH0,
    GPIOTE_CH1,
    GPIOTE_CH2,
    GPIOTE_CH3,
    GPIOTE_CH4,
    GPIOTE_CH5,
    GPIOTE_CH6,
    GPIOTE_CH7,

    // PPI
    PPI_CH0,
    PPI_CH1,
    PPI_CH2,
    PPI_CH3,
    PPI_CH4,
    PPI_CH5,
    PPI_CH6,
    PPI_CH7,
    PPI_CH8,
    PPI_CH9,
    PPI_CH10,
    PPI_CH11,
    PPI_CH12,
    PPI_CH13,
    PPI_CH14,
    PPI_CH15,
    PPI_CH16,
    PPI_CH17,
    PPI_CH18,
    PPI_CH19,
    PPI_CH20,
    PPI_CH21,
    PPI_CH22,
    PPI_CH23,
    PPI_CH24,
    PPI_CH25,
    PPI_CH26,
    PPI_CH27,
    PPI_CH28,
    PPI_CH29,
    PPI_CH30,
    PPI_CH31,

    PPI_GROUP0,
    PPI_GROUP1,
    PPI_GROUP2,
    PPI_GROUP3,
    PPI_GROUP4,
    PPI_GROUP5,

    // GPIO port 0
    P0_00,
    P0_01,
    #[cfg(feature = "nfc-pins-as-gpio")]
    P0_02,
    #[cfg(feature = "nfc-pins-as-gpio")]
    P0_03,
    P0_04,
    P0_05,
    P0_06,
    P0_07,
    P0_08,
    P0_09,
    P0_10,
    P0_11,
    P0_12,
    P0_13,
    P0_14,
    P0_15,
    P0_16,
    P0_17,
    P0_18,
    P0_19,
    P0_20,
    P0_21,
    P0_22,
    P0_23,
    P0_24,
    P0_25,
    P0_26,
    P0_27,
    P0_28,
    P0_29,
    P0_30,
    P0_31,

    // GPIO port 1
    P1_00,
    P1_01,
    P1_02,
    P1_03,
    P1_04,
    P1_05,
    P1_06,
    P1_07,
    P1_08,
    P1_09,
    P1_10,
    P1_11,
    P1_12,
    P1_13,
    P1_14,
    P1_15,

    // I2S
    I2S0,
}

impl_usb!(USBD, USBD, USBD);

impl_uarte!(SERIAL0, UARTE0, SERIAL0);
impl_uarte!(SERIAL1, UARTE1, SERIAL1);
impl_uarte!(SERIAL2, UARTE2, SERIAL2);
impl_uarte!(SERIAL3, UARTE3, SERIAL3);

impl_spim!(SERIAL0, SPIM0, SERIAL0);
impl_spim!(SERIAL1, SPIM1, SERIAL1);
impl_spim!(SERIAL2, SPIM2, SERIAL2);
impl_spim!(SERIAL3, SPIM3, SERIAL3);

impl_spis!(SERIAL0, SPIS0, SERIAL0);
impl_spis!(SERIAL1, SPIS1, SERIAL1);
impl_spis!(SERIAL2, SPIS2, SERIAL2);
impl_spis!(SERIAL3, SPIS3, SERIAL3);

impl_twim!(SERIAL0, TWIM0, SERIAL0);
impl_twim!(SERIAL1, TWIM1, SERIAL1);
impl_twim!(SERIAL2, TWIM2, SERIAL2);
impl_twim!(SERIAL3, TWIM3, SERIAL3);

impl_twis!(SERIAL0, TWIS0, SERIAL0);
impl_twis!(SERIAL1, TWIS1, SERIAL1);
impl_twis!(SERIAL2, TWIS2, SERIAL2);
impl_twis!(SERIAL3, TWIS3, SERIAL3);

impl_pwm!(PWM0, PWM0, PWM0);
impl_pwm!(PWM1, PWM1, PWM1);
impl_pwm!(PWM2, PWM2, PWM2);
impl_pwm!(PWM3, PWM3, PWM3);

impl_timer!(TIMER0, TIMER0, TIMER0);
impl_timer!(TIMER1, TIMER1, TIMER1);
impl_timer!(TIMER2, TIMER2, TIMER2);

impl_qspi!(QSPI, QSPI, QSPI);

impl_pdm!(PDM0, PDM0, PDM0);

impl_qdec!(QDEC0, QDEC0, QDEC0);
impl_qdec!(QDEC1, QDEC1, QDEC1);

impl_pin!(P0_00, 0, 0);
impl_pin!(P0_01, 0, 1);
#[cfg(feature = "nfc-pins-as-gpio")]
impl_pin!(P0_02, 0, 2);
#[cfg(feature = "nfc-pins-as-gpio")]
impl_pin!(P0_03, 0, 3);
impl_pin!(P0_04, 0, 4);
impl_pin!(P0_05, 0, 5);
impl_pin!(P0_06, 0, 6);
impl_pin!(P0_07, 0, 7);
impl_pin!(P0_08, 0, 8);
impl_pin!(P0_09, 0, 9);
impl_pin!(P0_10, 0, 10);
impl_pin!(P0_11, 0, 11);
impl_pin!(P0_12, 0, 12);
impl_pin!(P0_13, 0, 13);
impl_pin!(P0_14, 0, 14);
impl_pin!(P0_15, 0, 15);
impl_pin!(P0_16, 0, 16);
impl_pin!(P0_17, 0, 17);
impl_pin!(P0_18, 0, 18);
impl_pin!(P0_19, 0, 19);
impl_pin!(P0_20, 0, 20);
impl_pin!(P0_21, 0, 21);
impl_pin!(P0_22, 0, 22);
impl_pin!(P0_23, 0, 23);
impl_pin!(P0_24, 0, 24);
impl_pin!(P0_25, 0, 25);
impl_pin!(P0_26, 0, 26);
impl_pin!(P0_27, 0, 27);
impl_pin!(P0_28, 0, 28);
impl_pin!(P0_29, 0, 29);
impl_pin!(P0_30, 0, 30);
impl_pin!(P0_31, 0, 31);

impl_pin!(P1_00, 1, 0);
impl_pin!(P1_01, 1, 1);
impl_pin!(P1_02, 1, 2);
impl_pin!(P1_03, 1, 3);
impl_pin!(P1_04, 1, 4);
impl_pin!(P1_05, 1, 5);
impl_pin!(P1_06, 1, 6);
impl_pin!(P1_07, 1, 7);
impl_pin!(P1_08, 1, 8);
impl_pin!(P1_09, 1, 9);
impl_pin!(P1_10, 1, 10);
impl_pin!(P1_11, 1, 11);
impl_pin!(P1_12, 1, 12);
impl_pin!(P1_13, 1, 13);
impl_pin!(P1_14, 1, 14);
impl_pin!(P1_15, 1, 15);

impl_ppi_channel!(PPI_CH0, 0 => configurable);
impl_ppi_channel!(PPI_CH1, 1 => configurable);
impl_ppi_channel!(PPI_CH2, 2 => configurable);
impl_ppi_channel!(PPI_CH3, 3 => configurable);
impl_ppi_channel!(PPI_CH4, 4 => configurable);
impl_ppi_channel!(PPI_CH5, 5 => configurable);
impl_ppi_channel!(PPI_CH6, 6 => configurable);
impl_ppi_channel!(PPI_CH7, 7 => configurable);
impl_ppi_channel!(PPI_CH8, 8 => configurable);
impl_ppi_channel!(PPI_CH9, 9 => configurable);
impl_ppi_channel!(PPI_CH10, 10 => configurable);
impl_ppi_channel!(PPI_CH11, 11 => configurable);
impl_ppi_channel!(PPI_CH12, 12 => configurable);
impl_ppi_channel!(PPI_CH13, 13 => configurable);
impl_ppi_channel!(PPI_CH14, 14 => configurable);
impl_ppi_channel!(PPI_CH15, 15 => configurable);
impl_ppi_channel!(PPI_CH16, 16 => configurable);
impl_ppi_channel!(PPI_CH17, 17 => configurable);
impl_ppi_channel!(PPI_CH18, 18 => configurable);
impl_ppi_channel!(PPI_CH19, 19 => configurable);
impl_ppi_channel!(PPI_CH20, 20 => configurable);
impl_ppi_channel!(PPI_CH21, 21 => configurable);
impl_ppi_channel!(PPI_CH22, 22 => configurable);
impl_ppi_channel!(PPI_CH23, 23 => configurable);
impl_ppi_channel!(PPI_CH24, 24 => configurable);
impl_ppi_channel!(PPI_CH25, 25 => configurable);
impl_ppi_channel!(PPI_CH26, 26 => configurable);
impl_ppi_channel!(PPI_CH27, 27 => configurable);
impl_ppi_channel!(PPI_CH28, 28 => configurable);
impl_ppi_channel!(PPI_CH29, 29 => configurable);
impl_ppi_channel!(PPI_CH30, 30 => configurable);
impl_ppi_channel!(PPI_CH31, 31 => configurable);

impl_saadc_input!(P0_13, ANALOG_INPUT0);
impl_saadc_input!(P0_14, ANALOG_INPUT1);
impl_saadc_input!(P0_15, ANALOG_INPUT2);
impl_saadc_input!(P0_16, ANALOG_INPUT3);
impl_saadc_input!(P0_17, ANALOG_INPUT4);
impl_saadc_input!(P0_18, ANALOG_INPUT5);
impl_saadc_input!(P0_19, ANALOG_INPUT6);
impl_saadc_input!(P0_20, ANALOG_INPUT7);

impl_i2s!(I2S0, I2S0, I2S0);

<<<<<<< HEAD
impl_i2s!(I2S0, I2S0, I2S0);

embassy_hal_internal::interrupt_mod!(
    FPU,
    CACHE,
    SPU,
    CLOCK_POWER,
    SERIAL0,
    SERIAL1,
    SPIM4,
    SERIAL2,
    SERIAL3,
    GPIOTE0,
    SAADC,
    TIMER0,
    TIMER1,
    TIMER2,
    RTC0,
    RTC1,
    WDT0,
    WDT1,
    COMP_LPCOMP,
    EGU0,
    EGU1,
    EGU2,
    EGU3,
    EGU4,
    EGU5,
    PWM0,
    PWM1,
    PWM2,
    PWM3,
    PDM0,
    I2S0,
    IPC,
    QSPI,
    NFCT,
    GPIOTE1,
    QDEC0,
    QDEC1,
    USBD,
    USBREGULATOR,
    KMU,
    CRYPTOCELL,
);
=======
pub mod irqs {
    use embassy_cortex_m::interrupt::_export::declare;

    use crate::pac::Interrupt as InterruptEnum;

    declare!(FPU);
    declare!(CACHE);
    declare!(SPU);
    declare!(CLOCK_POWER);
    declare!(SERIAL0);
    declare!(SERIAL1);
    declare!(SPIM4);
    declare!(SERIAL2);
    declare!(SERIAL3);
    declare!(GPIOTE0);
    declare!(SAADC);
    declare!(TIMER0);
    declare!(TIMER1);
    declare!(TIMER2);
    declare!(RTC0);
    declare!(RTC1);
    declare!(WDT0);
    declare!(WDT1);
    declare!(COMP_LPCOMP);
    declare!(EGU0);
    declare!(EGU1);
    declare!(EGU2);
    declare!(EGU3);
    declare!(EGU4);
    declare!(EGU5);
    declare!(PWM0);
    declare!(PWM1);
    declare!(PWM2);
    declare!(PWM3);
    declare!(PDM0);
    declare!(I2S0);
    declare!(IPC);
    declare!(QSPI);
    declare!(NFCT);
    declare!(GPIOTE1);
    declare!(QDEC0);
    declare!(QDEC1);
    declare!(USBD);
    declare!(USBREGULATOR);
    declare!(KMU);
    declare!(CRYPTOCELL);
}
>>>>>>> 898c450f
<|MERGE_RESOLUTION|>--- conflicted
+++ resolved
@@ -30,7 +30,7 @@
         ficr_s as ficr,
         fpu_ns as fpu,
         gpiote0_s as gpiote,
-        i2s0_ns as i2s,
+        i2s0_ns as i2s0,
         ipc_ns as ipc,
         kmu_ns as kmu,
         lpcomp_ns as lpcomp,
@@ -521,56 +521,8 @@
 impl_saadc_input!(P0_18, ANALOG_INPUT5);
 impl_saadc_input!(P0_19, ANALOG_INPUT6);
 impl_saadc_input!(P0_20, ANALOG_INPUT7);
-
 impl_i2s!(I2S0, I2S0, I2S0);
 
-<<<<<<< HEAD
-impl_i2s!(I2S0, I2S0, I2S0);
-
-embassy_hal_internal::interrupt_mod!(
-    FPU,
-    CACHE,
-    SPU,
-    CLOCK_POWER,
-    SERIAL0,
-    SERIAL1,
-    SPIM4,
-    SERIAL2,
-    SERIAL3,
-    GPIOTE0,
-    SAADC,
-    TIMER0,
-    TIMER1,
-    TIMER2,
-    RTC0,
-    RTC1,
-    WDT0,
-    WDT1,
-    COMP_LPCOMP,
-    EGU0,
-    EGU1,
-    EGU2,
-    EGU3,
-    EGU4,
-    EGU5,
-    PWM0,
-    PWM1,
-    PWM2,
-    PWM3,
-    PDM0,
-    I2S0,
-    IPC,
-    QSPI,
-    NFCT,
-    GPIOTE1,
-    QDEC0,
-    QDEC1,
-    USBD,
-    USBREGULATOR,
-    KMU,
-    CRYPTOCELL,
-);
-=======
 pub mod irqs {
     use embassy_cortex_m::interrupt::_export::declare;
 
@@ -617,5 +569,4 @@
     declare!(USBREGULATOR);
     declare!(KMU);
     declare!(CRYPTOCELL);
-}
->>>>>>> 898c450f
+}